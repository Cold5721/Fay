<div align="center">
    <br>
    <img src="images/icon.png" alt="Fay">
    <h1>FAY</h1>
	<h3>数  字  人  控  制  器(这是元宇宙吗？)</h3>
</div>


​		本开源项目名为“数字人控制器”。意为，本项目可以充当时下流行的虚拟人、虚拟主播、数字人，等仿人形数字形象的内核部分。

​		使用UE、C4D、DAZ、LIVE2D等三维引擎软件开发的数字形象可以与本“数字人控制器”对接，从而实现虚拟主播、数字导游、数字助手等。我们提供UE4对接的demo，但我们更鼓励用户自行实现喜欢的数字形象。

​		当然，若不考虑外观形象的话，本“数字人控制器”其实也可以独立使用的，可以充当一个语音助理。

<img src="images/5.png" alt="QA">

相关文章：

1、[(34条消息) 非常全面的数字人解决方案_郭泽斌之心的博客-CSDN博客_数字人算法](https://blog.csdn.net/aa84758481/article/details/124758727)

2、[(34条消息) Fay数字人开源项目在mac 上的安装办法_郭泽斌之心的博客-CSDN博客](https://blog.csdn.net/aa84758481/article/details/127551258)



最近更新：

2022.12

1、上传bin目录（用于直播互动）；

2022.11

1、更新抖音直播获取粉丝互动数据的xpath;

2022.10.27

1、更新mac上的麦克风参数；
2、解决mac上无法重启问题；
3、上传brew安装脚本。

2022.10.17

1、更新语音指令；

2、补充人设语法；

## 语音指令

- **关闭核心**
  关闭
  再见
  你走吧
- **静音**
  静音
  闭嘴
  我想静静
- **取消静音**
  取消静音
  你在哪呢？
  你可以说话了
- **播放歌曲**
  播放歌曲
  播放音乐
  唱首歌
  放首歌
  听音乐
  你会唱歌吗？
- **暂停播放**
  暂停播放
  别唱了
  我不想听了


## 环境

- Python 3.8.0 +

- Chrome 浏览器 (若不开启直播功能，可跳过)






## 安装

### 安装依赖

```shell
pip install -r requirements.txt
```





### 配置 ChromeDriver (若不开启直播功能，可跳过)

1. Chrome 浏览器进入 [`chrome://settings/help`](chrome://settings/help) 查看当前版本
2. 下载对应版本 [ChromeDriver](https://chromedriver.chromium.org/downloads) 
3. 解压zip并拷贝至 <u>./bin</u> 目录
4. 编辑 <u>system.conf</u> 配置 ChromeDriver 路径





### 配置应用密钥

1. 查看 [AI 模块](#ai-模块)

2. 浏览链接，注册并创建应用，将应用密钥填入 `./system.conf` 中



## 启动

启动数字人图像控制器

```shell
python main.py
```





## 图形界面

![](images/controller.png)

### 人设

数字人属性，与用户交互中能做出相应的响应。

##### 交互灵敏度

在交互中，数字人能感受用户的情感，并作出反应。最直的体现，就是语气的变化，如 开心/伤心/生气 等。

设置灵敏度，可改变用户情感对于数字人的影响程度。





### 接收来源

#### 抖音

填入直播间地址，实现与直播间粉丝交互





#### 麦克风

选择麦克风设备，实现面对面交互，成为你的伙伴





#### 商品栏

填入商品介绍，数字人将自动讲解商品。

当用户对商品有疑问时，数字人可自动跳转至对应商品并解答问题。

配合抖音接收来源，实现直播间自动带货。



## AI 模块



启动前需填入应用密钥

| 模块                      | 描述                       | 链接                                                         |
| ------------------------- | -------------------------- | ------------------------------------------------------------ |
| ./ai_module/ali_nls.py    | 阿里云 实时语音识别        | https://ai.aliyun.com/nls/trans                              |
| ./ai_module/ms_tts_sdk.py | 微软 文本转语音 基于SDK    | https://azure.microsoft.com/zh-cn/services/cognitive-services/text-to-speech/ |
| ./ai_module/xf_aiui.py    | 讯飞 人机交互-自然语言处理 | https://aiui.xfyun.cn/solution/webapi                        |
| ./ai_module/xf_ltp.py     | 讯飞 情感分析              | https://www.xfyun.cn/service/emotion-analysis                |





## 与数字形象通讯（非必须,控制器需要关闭“面板播放”）

控制器与采用 WebSocket 方式与 UE 通讯

下载: [https://pan.baidu.com/s/1L6yUR5cRFuNBiuPaXcmHaQ?pwd=8s8d](https://pan.baidu.com/s/1L6yUR5cRFuNBiuPaXcmHaQ?pwd=8s8d)

通讯地址: [`ws://127.0.0.1:10002`](ws://127.0.0.1:10002)（已接通）

消息格式: 查看 [WebSocket.md](https://github.com/TheRamU/Fay/blob/main/WebSocket.md)

![](images/UE.png)



## 目录结构

```
.
├── main.py					# 程序主入口
├── fay_booter.py			# 核心启动模块
├── config.json				# 控制器配置文件
├── system.conf				# 系统配置文件
├── ai_module
│   ├── ali_nls.py			# 阿里云 实时语音
│   ├── ms_tts_sdk.py       # 微软 文本转语音
│   ├── xf_aiui.py          # 讯飞 人机交互-自然语言处理
│   └── xf_ltp.py           # 讯飞 性感分析
├── bin                     # 可执行文件目录
├── core                    # 数字人核心
│   ├── fay_core.py         # 数字人核心模块
│   ├── recorder.py         # 录音器
│   ├── tts_voice.py        # 语音生源枚举
│   ├── viewer.py           # 抖音直播间接入模块
│   └── wsa_server.py       # WebSocket 服务端
├── gui                     # 图形界面
│   ├── flask_server.py     # Flask 服务端
│   ├── static
│   ├── templates
│   └── window.py           # 窗口模块
├── scheduler
│   └── thread_manager.py   # 调度管理器
└── utils                   # 工具模块
    ├── config_util.py      
    ├── storer.py
    └── util.py
```
进一步交流请联系QQ 467665317

技术交流群

<<<<<<< HEAD
<img src="images/20230116105510.jpg" alt="微信群">
=======
<img src="images/微信图片_20230104175949.jpg" alt="微信群">

>>>>>>> e193feb0
<|MERGE_RESOLUTION|>--- conflicted
+++ resolved
@@ -238,9 +238,5 @@
 
 技术交流群
 
-<<<<<<< HEAD
 <img src="images/20230116105510.jpg" alt="微信群">
-=======
-<img src="images/微信图片_20230104175949.jpg" alt="微信群">
-
->>>>>>> e193feb0
+
